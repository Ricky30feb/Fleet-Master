--- conflicted
+++ resolved
@@ -17,7 +17,7 @@
     @StateObject private var locationManager = LocationManager()
     
     @State private var searchText = ""
-    @State private var statusFilter: TripStatus?
+    @State private var statusFilter: TripStatus? = nil
     @State private var selectedTrip: Trip?
     @State private var showDetailView = false
     @State private var showAddSheet = false
@@ -36,13 +36,6 @@
     @State private var selectedDate: Date = Date()
     @State private var currentMonth: Date = Date()
     @State private var showingExpandedTrip: Trip? = nil
-    
-    let initialFilter: TripStatus?
-    
-    init(initialFilter: TripStatus? = nil) {
-        self.initialFilter = initialFilter
-        _statusFilter = State(initialValue: initialFilter)
-    }
     
     enum ViewMode {
         case list
@@ -457,11 +450,7 @@
                                 Label("Start", systemImage: "play.circle")
                             }
                             .tint(.green)
-<<<<<<< HEAD
-                        } else if trip.status == .ongoing {
-=======
                         } else if trip.status == .ongoing{
->>>>>>> 61137654
                             Button(action: {
                                 Task {
                                     await updateTripStatus(trip: trip, newStatus: .completed)
@@ -513,7 +502,7 @@
                 ZStack(alignment: .bottomTrailing) {
                     TripMapView(
                         trips: filteredTrips,
-                        locationManager: locationManager,
+                        locationManager: locationManager, 
                         isAssignedTrip: true, // Professional map mode for Fleet Managers
                         showAllRoutes: true,  // Show all routes on map
                         highlightSelectedRoute: true // Highlight routes when selected
@@ -576,11 +565,7 @@
                                 HStack(spacing: 10) {
                     Button(action: {
                                         // Filter for vehicles that need attention
-<<<<<<< HEAD
-                                        statusFilter = .ongoing
-=======
                         statusFilter = .ongoing
->>>>>>> 61137654
                                     }) {
                                         HStack {
                                             Image(systemName: "exclamationmark.triangle")
@@ -672,11 +657,7 @@
                             Button(action: {
                                 // Show optimal routes for all active trips
                                 // This would show traffic-optimized routes for all vehicles
-<<<<<<< HEAD
-                                for trip in filteredTrips.filter({ $0.status == .ongoing }) {
-=======
                                 for trip in filteredTrips.filter({ $0.status == .ongoing}) {
->>>>>>> 61137654
                                     locationManager.calculateRoute(from: trip.startLocation, to: trip.endLocation) { result in
                                         // Route is recalculated with live traffic data
                                     }
@@ -787,7 +768,7 @@
     }
     
     private func getDriverName(for trip: Trip) -> String {
-        if let driverId = trip.driverId,
+        if let driverId = trip.driverId, 
            let driver = driverViewModel.getDriverById(driverId) {
             return driver.name
         }
@@ -795,7 +776,7 @@
     }
     
     private func getVehicleName(for trip: Trip) -> String {
-        if let vehicleId = trip.vehicleId,
+        if let vehicleId = trip.vehicleId, 
            let vehicle = vehicleViewModel.getVehicleById(vehicleId) {
             return formatVehicle(vehicle)
         }
@@ -954,11 +935,7 @@
                             .rotationEffect(.degrees(trip.status == .ongoing ? 360 : 0))
                             .animation(trip.status == .ongoing ?
                                       Animation.linear(duration: 1.5).repeatForever(autoreverses: false) :
-<<<<<<< HEAD
-                                      .default, value: trip.status == .ongoing)
-=======
                                     .default, value: trip.status == .ongoing)
->>>>>>> 61137654
                     )
                     
                     VStack(alignment: .leading, spacing: 6) {
@@ -1080,12 +1057,7 @@
                                                 Animation.easeInOut(duration: 3.0)
                                                     .repeatForever(autoreverses: false)
                                                     .delay(1),
-<<<<<<< HEAD
-                                                value: trip.status == .ongoing
-                                            )
-=======
                                                 value: trip.status == .ongoing                                            )
->>>>>>> 61137654
                                     }
                                 }
                             )
