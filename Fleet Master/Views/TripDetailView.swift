--- conflicted
+++ resolved
@@ -26,23 +26,7 @@
     @EnvironmentObject private var tripViewModel: TripViewModel
     
     init(trip: Trip) {
-        _tripData = State(initialValue: Trip(
-            id: trip.id,
-            title: trip.title,
-            startLocation: trip.startLocation,
-            endLocation: trip.endLocation,
-            scheduledStartTime: trip.scheduledStartTime,
-            scheduledEndTime: trip.scheduledEndTime,
-            status: trip.status,
-            driverId: trip.driverId,
-            vehicleId: trip.vehicleId,
-            description: trip.description,
-            distance: trip.distance,
-            actualStartTime: trip.actualStartTime,
-            actualEndTime: trip.actualEndTime,
-            notes: trip.notes,
-            routeInfo: trip.routeInfo
-        ))
+        _tripData = State(initialValue: trip)
     }
     
     var body: some View {
@@ -404,164 +388,183 @@
     
     private var statusCard: some View {
         VStack(spacing: 16) {
-            // Header Section
-            statusCardHeader
-            
-            // Info Banner
-            if !isCustomSchedule {
-                statusInfoBanner
-            }
-            
-            // Custom Time Inputs
-            if isCustomSchedule {
-                customTimeInputs
-            }
-            
-            // Timeline View
-            timelineView
-        }
-    }
-    
-    private var statusCardHeader: some View {
-        HStack {
-            Label {
-                Text("Time Schedule")
-                    .font(.system(size: 20, weight: .bold))
-                    .foregroundColor(.primary)
-            } icon: {
-                Image(systemName: "clock.fill")
+            // Clean header with icon and toggle
+            HStack {
+                Label {
+                    Text("Time Schedule")
+                        .font(.system(size: 20, weight: .bold))
+                        .foregroundColor(.primary)
+                } icon: {
+                    Image(systemName: "clock.fill")
                     .foregroundColor(.blue)
-                    .font(.system(size: 18))
-            }
-            
-            Spacer()
-            
-            Toggle("", isOn: $isCustomSchedule.animation())
-                .labelsHidden()
-                .toggleStyle(SwitchToggleStyle(tint: .blue))
-                .overlay(
-                    Text("Auto")
-                        .font(.system(size: 16, weight: .medium))
-                        .foregroundColor(.secondary)
-                        .padding(.trailing, 60),
-                    alignment: .trailing
-                )
+                        .font(.system(size: 18))
+                }
+                
+                Spacer()
+                
+                // Modern toggle switch for Auto/Manual mode
+                Toggle("", isOn: $isCustomSchedule.animation())
+                    .labelsHidden()
+                    .toggleStyle(SwitchToggleStyle(tint: .blue))
+                    .overlay(
+                        Text("Auto")
+                            .font(.system(size: 16, weight: .medium))
+                            .foregroundColor(.secondary)
+                            .padding(.trailing, 60),
+                        alignment: .trailing
+                    )
                 .onChange(of: isCustomSchedule) { newValue in
                     if !newValue {
-                        withAnimation(.spring(response: 0.4, dampingFraction: 0.7)) {
-                            updateScheduledTimes()
+                            withAnimation(.spring(response: 0.4, dampingFraction: 0.7)) {
+                        updateScheduledTimes()
+                            }
                         }
                     }
-                }
-        }
-    }
-    
-    private var statusInfoBanner: some View {
-        HStack(spacing: 10) {
-            Image(systemName: "info.circle.fill")
-                .foregroundColor(.blue)
-                .font(.system(size: 16))
-            
-            Text("Schedule automatically updates based on route duration (\(estimatedTime))")
-                .font(.system(size: 14))
-                .foregroundColor(.secondary)
-                .lineLimit(1)
-        }
-        .padding(12)
-        .background(
-            RoundedRectangle(cornerRadius: 12)
-                .fill(Color.blue.opacity(0.08))
-        )
-    }
-    
-    private var customTimeInputs: some View {
-        VStack(spacing: 16) {
-            startTimeInput
-            timeConnector
-            endTimeInput
-            if userHasEditedEndTime {
-                customDurationWarning
-            }
-        }
-        .padding(16)
-        .background(
-            RoundedRectangle(cornerRadius: 16)
-                .fill(Color(.systemBackground).opacity(0.8))
-                .shadow(color: Color.black.opacity(0.05), radius: 2, x: 0, y: 1)
-        )
-    }
-    
-    private var startTimeInput: some View {
-        HStack(alignment: .center, spacing: 16) {
-            ZStack {
-                Circle()
-                    .fill(Color.blue.opacity(0.15))
-                    .frame(width: 40, height: 40)
-                
-                Image(systemName: "clock")
-                    .font(.system(size: 18))
-                    .foregroundColor(.blue)
-            }
-            
-            VStack(alignment: .leading, spacing: 4) {
-                Text("Departure Time")
-                    .font(.system(size: 14, weight: .medium))
-                    .foregroundColor(.secondary)
-                
-                DatePicker("", selection: $customStartTime, displayedComponents: [.date, .hourAndMinute])
-                    .labelsHidden()
-                    .accentColor(.blue)
-                    .onChange(of: customStartTime) { _ in
-                        withAnimation {
-                            tripData.scheduledStartTime = customStartTime
-                            if !userHasEditedEndTime {
+            }
+            
+            // Info banner with auto-update message
+            if !isCustomSchedule {
+                HStack(spacing: 10) {
+                    Image(systemName: "info.circle.fill")
+                        .foregroundColor(.blue)
+                        .font(.system(size: 16))
+                    
+                    Text("Schedule automatically updates based on route duration (\(estimatedTime))")
+                        .font(.system(size: 14))
+                        .foregroundColor(.secondary)
+                        .lineLimit(1)
+                }
+                .padding(12)
+                .background(
+                    RoundedRectangle(cornerRadius: 12)
+                        .fill(Color.blue.opacity(0.08))
+                )
+            }
+            
+            // Custom time inputs (only shown in manual mode)
+            if isCustomSchedule {
+                VStack(spacing: 16) {
+                    // Start time
+                    HStack(alignment: .center, spacing: 16) {
+                        ZStack {
+                            Circle()
+                                .fill(Color.blue.opacity(0.15))
+                                .frame(width: 40, height: 40)
+                            
+                            Image(systemName: "clock")
+                                .font(.system(size: 18))
+                                .foregroundColor(.blue)
+                        }
+                        
+                    VStack(alignment: .leading, spacing: 4) {
+                            Text("Departure Time")
+                                .font(.system(size: 14, weight: .medium))
+                            .foregroundColor(.secondary)
+                        
+                        DatePicker("", selection: $customStartTime, displayedComponents: [.date, .hourAndMinute])
+                            .labelsHidden()
+                                .accentColor(.blue)
+                            .onChange(of: customStartTime) { _ in
+                                    withAnimation {
+                                tripData.scheduledStartTime = customStartTime
+                                if !userHasEditedEndTime {
+                                    customEndTime = customStartTime.addingTimeInterval(estimatedDuration)
+                                    tripData.scheduledEndTime = customEndTime
+                                }
+                            }
+                                }
+                        }
+                        .frame(maxWidth: .infinity, alignment: .leading)
+                    }
+                    
+                    // Vertical connector
+                    HStack {
+                        Rectangle()
+                            .fill(Color.blue.opacity(0.4))
+                            .frame(width: 2, height: 24)
+                            .padding(.leading, 19)
+                        
+                        Spacer()
+                    }
+                    
+                    // End time
+                    HStack(alignment: .center, spacing: 16) {
+                        ZStack {
+                            Circle()
+                                .fill(Color.purple.opacity(0.15))
+                                .frame(width: 40, height: 40)
+                            
+                            Image(systemName: "flag.checkered")
+                                .font(.system(size: 18))
+                                .foregroundColor(.purple)
+                    }
+                    
+                    VStack(alignment: .leading, spacing: 4) {
+                            Text("Arrival Time")
+                                .font(.system(size: 14, weight: .medium))
+                            .foregroundColor(.secondary)
+                        
+                        DatePicker("", selection: $customEndTime, displayedComponents: [.date, .hourAndMinute])
+                            .labelsHidden()
+                                .accentColor(.purple)
+                            .onChange(of: customEndTime) { _ in
+                                    withAnimation {
+                                userHasEditedEndTime = true
+                                tripData.scheduledEndTime = customEndTime
+                            }
+                                }
+                        }
+                        .frame(maxWidth: .infinity, alignment: .leading)
+                    }
+                    
+                    // Warning message for custom duration
+                    if userHasEditedEndTime {
+                        HStack(spacing: 8) {
+                            Image(systemName: "exclamationmark.triangle.fill")
+                                .foregroundColor(.orange)
+                                .font(.system(size: 14))
+                            
+                            Text("Custom duration differs from route estimate (\(estimatedTime))")
+                                .font(.system(size: 13))
+                                .foregroundColor(.secondary)
+                            
+                            Spacer()
+                            
+                            Button(action: {
+                                withAnimation(.spring(response: 0.3)) {
+                                userHasEditedEndTime = false
                                 customEndTime = customStartTime.addingTimeInterval(estimatedDuration)
                                 tripData.scheduledEndTime = customEndTime
+                                }
+                            }) {
+                                Text("Reset")
+                                    .font(.system(size: 13, weight: .medium))
+                                    .foregroundColor(.blue)
+                                    .padding(.horizontal, 8)
+                                    .padding(.vertical, 4)
+                                    .background(
+                                        Capsule()
+                                            .fill(Color.blue.opacity(0.1))
+                                    )
                             }
                         }
-                    }
-            }
-            .frame(maxWidth: .infinity, alignment: .leading)
-        }
-    }
-    
-    private var timeConnector: some View {
-        HStack {
-            Rectangle()
-                .fill(Color.blue.opacity(0.4))
-                .frame(width: 2, height: 24)
-                .padding(.leading, 19)
-            
-<<<<<<< HEAD
-            Spacer()
-        }
-    }
-    
-    private var endTimeInput: some View {
-        HStack(alignment: .center, spacing: 16) {
-            ZStack {
-                Circle()
-                    .fill(Color.purple.opacity(0.15))
-                    .frame(width: 40, height: 40)
-                
-                Image(systemName: "flag.checkered")
-                    .font(.system(size: 18))
-                    .foregroundColor(.purple)
-            }
-            
-            VStack(alignment: .leading, spacing: 4) {
-                Text("Arrival Time")
-                    .font(.system(size: 14, weight: .medium))
-                    .foregroundColor(.secondary)
-                
-                DatePicker("", selection: $customEndTime, displayedComponents: [.date, .hourAndMinute])
-                    .labelsHidden()
-                    .accentColor(.purple)
-                    .onChange(of: customEndTime) { _ in
-                        withAnimation {
-                            userHasEditedEndTime = true
-                            tripData.scheduledEndTime = customEndTime
-=======
+                        .padding(.vertical, 10)
+                .padding(.horizontal, 12)
+                        .background(
+                            RoundedRectangle(cornerRadius: 12)
+                                .fill(Color.orange.opacity(0.08))
+                        )
+                        .padding(.top, 8)
+                    }
+                }
+                .padding(16)
+                .background(
+                    RoundedRectangle(cornerRadius: 16)
+                        .fill(Color(.systemBackground).opacity(0.8))
+                        .shadow(color: Color.black.opacity(0.05), radius: 2, x: 0, y: 1)
+                )
+            }
+            
             // Main timeline view - simplified horizontal layout matching screenshot
             VStack(spacing: 12) {
                 ZStack(alignment: .center) {
@@ -595,76 +598,101 @@
                                 }
                             }
                             .frame(maxWidth: .infinity)
->>>>>>> 28f872ff
                         }
                     }
-            }
-            .frame(maxWidth: .infinity, alignment: .leading)
-        }
-    }
-    
-    private var customDurationWarning: some View {
-        HStack(spacing: 8) {
-            Image(systemName: "exclamationmark.triangle.fill")
-                .foregroundColor(.orange)
-                .font(.system(size: 14))
-            
-            Text("Custom duration differs from route estimate (\(estimatedTime))")
-                .font(.system(size: 13))
-                .foregroundColor(.secondary)
-            
-            Spacer()
-            
-            Button(action: {
-                withAnimation(.spring(response: 0.3)) {
-                    userHasEditedEndTime = false
-                    customEndTime = customStartTime.addingTimeInterval(estimatedDuration)
-                    tripData.scheduledEndTime = customEndTime
-                }
-            }) {
-                Text("Reset")
-                    .font(.system(size: 13, weight: .medium))
-                    .foregroundColor(.blue)
-                    .padding(.horizontal, 8)
-                    .padding(.vertical, 4)
-                    .background(
-                        Capsule()
-                            .fill(Color.blue.opacity(0.1))
-                    )
-            }
-        }
-        .padding(.vertical, 10)
-        .padding(.horizontal, 12)
-        .background(
-            RoundedRectangle(cornerRadius: 12)
-                .fill(Color.orange.opacity(0.08))
-        )
-        .padding(.top, 8)
-    }
-    
-    private var timelineView: some View {
-        VStack(spacing: 12) {
-            ZStack(alignment: .center) {
-                // Timeline track
-                Rectangle()
-                    .fill(Color(.systemGray5))
-                    .frame(height: 4)
-                    .cornerRadius(2)
-                
-                // Progress dots
-                HStack(spacing: 0) {
-                    ForEach(0..<3) { i in
-                        Circle()
-                            .fill(i == 0 ? Color.green : (i == 1 ? Color.orange : Color.red))
-                            .frame(width: 12, height: 12)
-                            .overlay(
-                                Circle()
-                                    .stroke(Color.white, lineWidth: 2)
+                }
+                .padding(.horizontal, 20)
+                .padding(.bottom, 4)
+                .padding(.top, 8)
+                
+                // Time display in large format
+                HStack(alignment: .top) {
+                    // Start time
+                    VStack(alignment: .center, spacing: 4) {
+                        Text(formatTimeWithoutAmPm(tripData.scheduledStartTime))
+                            .font(.system(size: 36, weight: .bold))
+                            .foregroundColor(.primary)
+                            .minimumScaleFactor(0.7)
+                            .lineLimit(1)
+                            .padding(.bottom, -5)
+                        
+                        Text(getAmPm(tripData.scheduledStartTime))
+                            .font(.system(size: 36, weight: .bold))
+                            .foregroundColor(.primary)
+                            .minimumScaleFactor(0.7)
+                            .lineLimit(1)
+                            .padding(.bottom, 8)
+                        
+                        Text("START")
+                            .font(.system(size: 12, weight: .medium))
+                            .foregroundColor(.secondary)
+                        
+                        Text(formatDateOnly(tripData.scheduledStartTime))
+                            .font(.system(size: 16, weight: .medium))
+                            .foregroundColor(.blue)
+                    }
+                    .frame(maxWidth: .infinity)
+                    
+                    // End time
+                    VStack(alignment: .center, spacing: 4) {
+                        Text(formatTimeWithoutAmPm(tripData.scheduledEndTime))
+                            .font(.system(size: 36, weight: .bold))
+                            .foregroundColor(.primary)
+                            .minimumScaleFactor(0.7)
+                            .lineLimit(1)
+                            .padding(.bottom, -5)
+                        
+                        Text(getAmPm(tripData.scheduledEndTime))
+                            .font(.system(size: 36, weight: .bold))
+                            .foregroundColor(.primary)
+                            .minimumScaleFactor(0.7)
+                            .lineLimit(1)
+                            .padding(.bottom, 8)
+                    
+                    Text("END")
+                            .font(.system(size: 12, weight: .medium))
+                        .foregroundColor(.secondary)
+                    
+                    Text(formatDateOnly(tripData.scheduledEndTime))
+                            .font(.system(size: 16, weight: .medium))
+                            .foregroundColor(.red.opacity(0.8))
+                    }
+                    .frame(maxWidth: .infinity)
+                }
+                .padding(.bottom, 8)
+                
+                // Duration pill at bottom
+                HStack(spacing: 8) {
+                    Image(systemName: "timer")
+                        .font(.system(size: 14))
+                        .foregroundColor(.white)
+                    
+                    Text(estimatedTime)
+                        .font(.system(size: 14, weight: .semibold))
+                        .foregroundColor(.white)
+                }
+                .frame(width: 120)
+                .padding(.vertical, 10)
+                .background(
+                    Capsule()
+                        .fill(
+                            LinearGradient(
+                                gradient: Gradient(colors: [.blue, .purple.opacity(0.8)]),
+                                startPoint: .leading,
+                                endPoint: .trailing
                             )
-                    }
-                }
-            }
-        }
+                        )
+                )
+                .shadow(color: Color.black.opacity(0.1), radius: 4, x: 0, y: 2)
+            }
+            .padding(.top, 8)
+        }
+        .padding(20)
+        .background(Color(.systemBackground))
+        .cornerRadius(16)
+        .shadow(color: Color.black.opacity(0.05), radius: 8, x: 0, y: 2)
+        .offset(y: animateContent ? 0 : 20)
+        .opacity(animateContent ? 1 : 0)
     }
     
     private var locationsCard: some View {
