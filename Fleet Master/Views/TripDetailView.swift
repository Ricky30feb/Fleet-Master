--- conflicted
+++ resolved
@@ -231,6 +231,7 @@
                         locationManager.calculateRoute(from: tripData.startLocation, to: tripData.endLocation) { result in
                             if case .success = result {
                                 // Route calculation successful, map will center on the route
+                                print("Indian route calculated and displayed with proper zoom")
                             }
                         }
                     }
@@ -389,28 +390,6 @@
                 }
                 
                 Spacer()
-<<<<<<< HEAD
-                
-                // Modern toggle switch for Auto/Manual mode
-                Toggle("", isOn: $isCustomSchedule.animation())
-                    .labelsHidden()
-                    .toggleStyle(SwitchToggleStyle(tint: .blue))
-                    .overlay(
-                        Text("Auto")
-                            .font(.system(size: 16, weight: .medium))
-                            .foregroundColor(.secondary)
-                            .padding(.trailing, 60),
-                        alignment: .trailing
-                    )
-                .onChange(of: isCustomSchedule) { oldValue, newValue in
-                    if !newValue {
-                            withAnimation(.spring(response: 0.4, dampingFraction: 0.7)) {
-                        updateScheduledTimes()
-                            }
-                        }
-                    }
-=======
->>>>>>> 796b4cb4
             }
             
             // Simple time display
@@ -420,75 +399,6 @@
                     Text("Start")
                         .font(.system(size: 14, weight: .medium))
                         .foregroundColor(.secondary)
-<<<<<<< HEAD
-                        .lineLimit(1)
-                }
-                .padding(12)
-                .background(
-                    RoundedRectangle(cornerRadius: 12)
-                        .fill(Color.blue.opacity(0.08))
-                )
-            }
-            
-            // Custom time inputs (only shown in manual mode)
-            if isCustomSchedule {
-                VStack(spacing: 16) {
-                    // Start time
-                    HStack(alignment: .center, spacing: 16) {
-                        ZStack {
-                            Circle()
-                                .fill(Color.blue.opacity(0.15))
-                                .frame(width: 40, height: 40)
-                            
-                            Image(systemName: "clock")
-                                .font(.system(size: 18))
-                                .foregroundColor(.blue)
-                        }
-                        
-                    VStack(alignment: .leading, spacing: 4) {
-                            Text("Departure Time")
-                                .font(.system(size: 14, weight: .medium))
-                            .foregroundColor(.secondary)
-                        
-                        DatePicker("", selection: $customStartTime, displayedComponents: [.date, .hourAndMinute])
-                            .labelsHidden()
-                                .accentColor(.blue)
-                            .onChange(of: customStartTime) {
-                                    withAnimation {
-                                tripData.scheduledStartTime = customStartTime
-                                if !userHasEditedEndTime {
-                                    customEndTime = customStartTime.addingTimeInterval(estimatedDuration)
-                                    tripData.scheduledEndTime = customEndTime
-                                }
-                            }
-                                }
-                        }
-                        .frame(maxWidth: .infinity, alignment: .leading)
-                    }
-                    
-                    // Vertical connector
-                    HStack {
-                        Rectangle()
-                            .fill(Color.blue.opacity(0.4))
-                            .frame(width: 2, height: 24)
-                            .padding(.leading, 19)
-                        
-                        Spacer()
-                    }
-                    
-                    // End time
-                    HStack(alignment: .center, spacing: 16) {
-                        ZStack {
-                            Circle()
-                                .fill(Color.purple.opacity(0.15))
-                                .frame(width: 40, height: 40)
-                            
-                            Image(systemName: "flag.checkered")
-                                .font(.system(size: 18))
-                                .foregroundColor(.purple)
-                    }
-=======
->>>>>>> 796b4cb4
                     
                     HStack(alignment: .firstTextBaseline, spacing: 4) {
                         Text(formatTimeWithoutAmPm(tripData.scheduledStartTime))
@@ -496,60 +406,6 @@
                         Text(getAmPm(tripData.scheduledStartTime))
                             .font(.system(size: 16, weight: .medium))
                             .foregroundColor(.secondary)
-<<<<<<< HEAD
-                        
-                        DatePicker("", selection: $customEndTime, displayedComponents: [.date, .hourAndMinute])
-                            .labelsHidden()
-                                .accentColor(.purple)
-                            .onChange(of: customEndTime) {                                     withAnimation {
-                                userHasEditedEndTime = true
-                                tripData.scheduledEndTime = customEndTime
-                            }
-                                }
-                        }
-                        .frame(maxWidth: .infinity, alignment: .leading)
-                    }
-                    
-                    // Warning message for custom duration
-                    if userHasEditedEndTime {
-                        HStack(spacing: 8) {
-                            Image(systemName: "exclamationmark.triangle.fill")
-                                .foregroundColor(.orange)
-                                .font(.system(size: 14))
-                            
-                            Text("Custom duration differs from route estimate (\(estimatedTime))")
-                                .font(.system(size: 13))
-                                .foregroundColor(.secondary)
-                            
-                            Spacer()
-                            
-                            Button(action: {
-                                withAnimation(.spring(response: 0.3)) {
-                                userHasEditedEndTime = false
-                                customEndTime = customStartTime.addingTimeInterval(estimatedDuration)
-                                tripData.scheduledEndTime = customEndTime
-                                }
-                            }) {
-                                Text("Reset")
-                                    .font(.system(size: 13, weight: .medium))
-                                    .foregroundColor(.blue)
-                                    .padding(.horizontal, 8)
-                                    .padding(.vertical, 4)
-                                    .background(
-                                        Capsule()
-                                            .fill(Color.blue.opacity(0.1))
-                                    )
-                            }
-                        }
-                        .padding(.vertical, 10)
-                .padding(.horizontal, 12)
-                        .background(
-                            RoundedRectangle(cornerRadius: 12)
-                                .fill(Color.orange.opacity(0.08))
-                        )
-                        .padding(.top, 8)
-=======
->>>>>>> 796b4cb4
                     }
                     
                     Text(formatDateOnly(tripData.scheduledStartTime))
@@ -704,7 +560,8 @@
                         .font(.subheadline)
                         .foregroundColor(.primary)
                         .multilineTextAlignment(.leading)
-                        .onChange(of: tripData.startLocation) {                             calculateRouteInfo() // Recalculate when location changes
+                        .onChange(of: tripData.startLocation) { _ in
+                            calculateRouteInfo() // Recalculate when location changes
                         }
                 }
                 
@@ -743,7 +600,8 @@
                         .font(.subheadline)
                         .foregroundColor(.primary)
                         .multilineTextAlignment(.leading)
-                        .onChange(of: tripData.endLocation) {                            calculateRouteInfo() // Recalculate when location changes
+                        .onChange(of: tripData.endLocation) { _ in
+                            calculateRouteInfo() // Recalculate when location changes
                         }
                 }
                 
